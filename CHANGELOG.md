# Change Log
All notable changes to this project will be documented in this file.
This project adheres to [Package Versioning Policy](https://wiki.haskell.org/Package_versioning_policy).

## [2.3.0] - unreleased

### Changed
<<<<<<< HEAD
- Description of access function
- Lift MonadBaseControl restriction
=======
- Update and delete results are squashed into one WriteResult type
- Functions insertMany, updateMany, deleteMany are rewritten to properly report
  various errors
>>>>>>> 571fe47d

## [2.2.0] - 2017-04-08

### Added
- GridFS implementation

### Fixed
- Write functions hang when the connection is lost.

## [2.1.1] - 2016-08-13

### Changed
- Interfaces of update and delete functions. They don't require MonadBaseControl
anymore.

## [2.1.0] - 2016-06-21

### Added
- TLS implementation. So far it is an experimental feature.
- Insert using command syntax with mongo server >= 2.6
- UpdateMany and UpdateAll commands. They use bulk operations from mongo
  version 2.6 and above. With versions below 2.6 it sends many updates.
- DeleteAll and DeleteMany functions use bulk operations with mongo server
  >= 2.6. If mongo server version is below 2.6 then it sends many individual
  deletes.

### Changed
- All messages will be strictly evaluated before sending them to mongodb server.
No more closed handles because of bad arguments.
- Update command is reimplemented in terms of UpdateMany.
- delete and deleteOne functions are now implemented using bulk delete
  functions.

### Removed
- System.IO.Pipeline module

### Fixed
- allCollections request for mongo versions above 3.0

## [2.0.10] - 2015-12-22

### Fixed
- SCRAM-SHA-1 authentication for mongolab

## [2.0.9] - 2015-11-07

### Added
- SCRAM-SHA-1 authentication for mongo 3.0

## [2.0.8] - 2015-10-03

### Fixed
- next function was getting only one batch when the request was unlimited,
  as a result you were receiving only 101 docs (default mongo batch size)

## [2.0.7] - 2015-09-04

### Fixed
- Slow requests to the database server.

## [2.0.6] - 2015-08-02

### Added
- Time To Live index

### Fixed
- Bug, the driver could not list more 97899 documents.<|MERGE_RESOLUTION|>--- conflicted
+++ resolved
@@ -5,14 +5,11 @@
 ## [2.3.0] - unreleased
 
 ### Changed
-<<<<<<< HEAD
 - Description of access function
 - Lift MonadBaseControl restriction
-=======
 - Update and delete results are squashed into one WriteResult type
 - Functions insertMany, updateMany, deleteMany are rewritten to properly report
   various errors
->>>>>>> 571fe47d
 
 ## [2.2.0] - 2017-04-08
 
